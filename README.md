The HyperLogLog algorithm [1] provides a space efficient means to estimate the
cardinality of extraordinarily large data sets. This module provides an
implementation, written in C using a Murmur3 hash, for python 2.7.3 or python 3.x. 
It is strongly recommended users unfamiliar with the algorithm see
See 
<a href="#theory">Theory</a> for an introduction to the algorithm.

v0.6

## Setup

Before running setup, you must have the python development headers installed on your machine.

    python setup build

## Quick start

    from HLL import HyperLogLog
    
    hll = HyperLogLog(5) # use 2^5 registers
    hll.add('some data')
    estimate = hll.cardinality()
  
## Documentation

##### HyperLogLog(<i>k [,seed])

Create a new HyperLogLog using 2^<i>k</i> registers, <i>k</i> must be in the 
range [2, 16]. Set <i>seed</i> to determine the seed value for the Murmur3 
hash. The default value is 314.

* * *

##### add(<i>data</i>)

Adds <i>data</i> to the estimator where <i>data</i> is a string, buffer, or 
memoryview.

##### merge(<i>HyperLogLog</i>)

Merges another HyperLogLog object with the current object. Merging compares the 
registers of each object, setting the register of the current object to the 
maximum value. Only the registers of the current object are affected, the 
registers of the merging object are unaffected.

##### murmur3_hash(<i>data [,seed]</i>)

Gets a signed integer from a Murmur3 hash of <i>data</i> where <i>data</i> is a 
string, buffer, or memoryview. Set <i>seed</i> to determine the seed
value for the Murmur3 hash. The default value is objects default value.

##### registers()

Gets a bytearray of the registers.

##### seed()

Gets the seed value used in the Murmur3 hash.

##### set_register(<i>index, value</i>)

Sets the register at <i>index</i> to <i>value</i>. Indexing is zero-based.

##### size()

Gets the number of registers.

<<<<<<< HEAD
## Algorithm
=======
## Theory <a name='theory'></a>

This section is intended to provide a description of the HyperLogLog algorithm,
denoted HLL, and some intuition as to why it works. It is not a derivation of
the algorithm nor is it a proof of  correctness.



To motivate the introduction consider the following problem... 

Suppose we have some multi-set (a set that contains 
duplicate elements) whose cardinality we wish to know. Furthermore,
suppose the memory occupied by this set is on the order of TB or PB of size. Using a
naive approach, we choose a hash function that randomly and independently
distributes the bits. We could then scan the entire multi-set and hash each element.
The cardinality is then the number of unique hashes. If each hash is 8 bytes = 64 bits
and the cardinality is 100 billion then the space requirement is 8 bytes * 10^11 = 800 GB.
This space requirement is prohibitively large for many practical applications.

A more sophisticated strategy to computing the cardinality
might utilize <i>linear counting</i>. Similar to the naive approach,
linear counting hashes each element in the multi-set. However instead
of storing the entire hash, each hash instead determines the index of a bit
in an array of zero bits. After calculating this index, the corresponding
bit in the array of zero bits if flipped and the hash is discarded. 
The cardinality can then be recovered
by counting the number of non-zero bits in the array.
each hash instead determines the location of a one bit in an array of zero bits.
The space requirement is then the size of the bit array. Considering the
previous example, an array with 100 billion elements requires 10^11 bits = 12.5 GB.
While this is a much more reasonable space requirement, it is still unsuitable
for extraordinarily large cardinalities e.g. if the cardinality is 100 trillion bits = 12500 GB.

HLL relies on making observations in the underlying bit-patterns of the 
hashed elements As an explanatory example, we will consider an 8-bit case. 
Suppose h(x) is a hash function that randomly distributes the bits of x 
with equal probability. Then a hashed element might have the following 
distribution of bits:
  
|  0  | 0  | 0  | 0  | 1  | 1  | 0  | 1  |
| --- |:--:|:--:|:--:|:--:|:--:|:--:| --:|

Note the position of the first 1 bit, from left to right. This is known as the
rank. In the example above, the first 1 bit is in the fifth position, indexed 
from the left, so the rank is 5. Out of all the numbers that can be formed on 
8 bits, what is the probability of a number having rank 5? If we interpret the 
sequence of bits as a sequence of coin flips where 0 is a tails, 1 is a heads 
and k is the rank (the number of independent flips required to observe a heads) 
then the rank is geometrically distributed according to:

    P(X=k) = p^(k-1) * (1 - p)

Since each bit has equal probability p=1/2 so:

    P(X=k) = (1/2)^(k-1) * (1/2)
	
	P(X=k) = 1/2^k
	
Then for the case of rank 5: 

    P(X=5) = 1/2^5

Out of all of the possible numbers on 8 bits, how many might we expect to have 
rank 5? Note P(X=5) is equivalent to:

    P(X=5) = (# of rank 5 numbers) / (# of possible numbers on 8 bits)
    
Then the number of elements of rank 5 is:

    1/2^5 = (# of rank 5 numbers) / (2^8)

    (# rank 5 numbers) = 2^8 / 2^5  = 2^3 = 8

So we might expect 8 elements to have rank 5 and indeed this is the case. All of
the rank 5 numbers are given below:

    00001000
    00001001
    00001010
    00001011
    00001100
    00001101
    00001110
    00001111

More generally, if there are n distinct elements and r is the number of elements 
with rank k, then we would expect about n/2^k of the hashed elements to have 
rank k. Moreover,

    P(X=k) ~ r / n	
	
    n ~  r / P(X=k)
	
    n ~  r * 2^k
	
    log_2(n) ~ k + log2(r)            
	
In other words, if M contains the hashed elements of a multi-set of unknown 
cardinality, n is the true cardinality of M, and R is the maximum rank amongst the 
elements of M, then R provides a rough estimation of log_2(n) with some additive bias. 
Notice that the expectation of 2^R is infinite so 2^R cannot used to estimate n. 

Furthermore using only a single observable introduces inaccuracy into the results. For 
example, suppose all the elements of M have the same hash. This implies that these 
elements are probably not distinct. However the rank of these elements may be very 
large so the cardinality estimate will also be large even though the true cardinality
is very small.

For this reason, HLL divides M into m buckets and takes the maximum rank of each 
bucket. Then for each bucket, we have an estimate of log_2(n/m). These results 
are averaged using a harmonic mean and then multiplied by a bias-reducing constant [1]. 
The HLL algorithm is given by the following pseudocode:
>>>>>>> bd40ffef

```
Let h: D --> [0, 1] = {0, 1}^32; // hash data from domain D to 32-bit words
Let p(s) be the position of the leftmost 1-bit of s; // e.g. p(001...) = 3, p(0^k) = k + 1
Define a_16 = .673, a_32 = .697, a_64 = .709; a_m = .7213/(1 + 1.079/m) for m >= 128;

Algorithm HYPERLOGLOG(input M: a multiset of items from domain D)
    assume m = 2^b with b in [4 .. 16];
    initialize a collection of m registers, M[1], ..., M[m], to 0;
	
	for v in M do
	    set x := h(v);
		set j := 1 + <x_1 x_2 ... x_b}_2; // the binary address determined by the first b bits of x
		set w := <x_b+1 x_b+2 ... >; // the remaining bits of x
		set M[j] := max(M[j], p[w]);
		
	Z := 0;
	for j := 1 to m do
	     Z := Z + 2^-M[j];
	
	Z := 1/Z;
	E := a_m * m^2 * Z; // raw HLL estimate
	
	if E <= 5/2 * m then
		let V be the number of registers equal to 0;
		if V != 0 then set E* := m*log(m/V) else set E* := E // small range correction
			
	if E < 1/30 * 2^32 then
		set E* := E // intermediate range - no correction
	
	if E > 1/30 * 2^32 then
		set E* := -2^32 * log(1 - E/2^32) // large range correction
	
	return cardinality estimate E* with typical relative error +/- 1.04/m^(1/2)
```
    
## License

This software is released under the [MIT License](https://gist.github.com/ascv/5123769).

## References

[1] http://algo.inria.fr/flajolet/Publications/FlFuGaMe07.pdf<|MERGE_RESOLUTION|>--- conflicted
+++ resolved
@@ -65,18 +65,11 @@
 
 Gets the number of registers.
 
-<<<<<<< HEAD
-## Algorithm
-=======
 ## Theory <a name='theory'></a>
 
 This section is intended to provide a description of the HyperLogLog algorithm,
-denoted HLL, and some intuition as to why it works. It is not a derivation of
-the algorithm nor is it a proof of  correctness.
-
-
-
-To motivate the introduction consider the following problem... 
+denoted HLL, and some intuition as to why it works. To motivate the introduction
+consider the following problem. 
 
 Suppose we have some multi-set (a set that contains 
 duplicate elements) whose cardinality we wish to know. Furthermore,
@@ -92,10 +85,10 @@
 linear counting hashes each element in the multi-set. However instead
 of storing the entire hash, each hash instead determines the index of a bit
 in an array of zero bits. After calculating this index, the corresponding
-bit in the array of zero bits if flipped and the hash is discarded. 
+bit in the array of zero bits is flipped and the hash is discarded. 
 The cardinality can then be recovered
 by counting the number of non-zero bits in the array.
-each hash instead determines the location of a one bit in an array of zero bits.
+
 The space requirement is then the size of the bit array. Considering the
 previous example, an array with 100 billion elements requires 10^11 bits = 12.5 GB.
 While this is a much more reasonable space requirement, it is still unsuitable
@@ -168,19 +161,17 @@
 In other words, if M contains the hashed elements of a multi-set of unknown 
 cardinality, n is the true cardinality of M, and R is the maximum rank amongst the 
 elements of M, then R provides a rough estimation of log_2(n) with some additive bias. 
-Notice that the expectation of 2^R is infinite so 2^R cannot used to estimate n. 
 
 Furthermore using only a single observable introduces inaccuracy into the results. For 
-example, suppose all the elements of M have the same hash. This implies that these 
-elements are probably not distinct. However the rank of these elements may be very 
+example, suppose all the elements of M have the same hash. This implies ththe elements are probably not distinct. However the rank of these elements may be very 
 large so the cardinality estimate will also be large even though the true cardinality
 is very small.
 
 For this reason, HLL divides M into m buckets and takes the maximum rank of each 
 bucket. Then for each bucket, we have an estimate of log_2(n/m). These results 
 are averaged using a harmonic mean and then multiplied by a bias-reducing constant [1]. 
+
 The HLL algorithm is given by the following pseudocode:
->>>>>>> bd40ffef
 
 ```
 Let h: D --> [0, 1] = {0, 1}^32; // hash data from domain D to 32-bit words
